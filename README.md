# VoiceCraft: Zero-Shot Speech Editing and Text-to-Speech in the Wild
[Demo](https://jasonppy.github.io/VoiceCraft_web) [Paper](https://jasonppy.github.io/assets/pdfs/VoiceCraft.pdf)


### TL;DR
VoiceCraft is a token infilling neural codec language model, that achieves state-of-the-art performance on both **speech editing** and **zero-shot text-to-speech (TTS)** on in-the-wild data including audiobooks, internet videos, and podcasts.

To clone or edit an unseen voice, VoiceCraft needs only a few seconds of reference.

## How to run inference
There are three ways:

1. with Google Colab. see [quickstart colab](#quickstart-colab)
2. with docker. see [quickstart docker](#quickstart-docker)
3. without docker. see [environment setup](#environment-setup)

When you are inside the docker image or you have installed all dependencies, Checkout [`inference_tts.ipynb`](./inference_tts.ipynb).

If you want to do model development such as training/finetuning, I recommend following [envrionment setup](#environment-setup) and [training](#training).

## News
:star: 03/28/2024: Model weights for giga330M and giga830M are up on HuggingFace🤗 [here](https://huggingface.co/pyp1/VoiceCraft/tree/main)!

:star: 04/05/2024: I finetuned giga330M with the TTS objective on gigaspeech and 1/5 of librilight, the model outperforms giga830M on TTS. Weights are [here](https://huggingface.co/pyp1/VoiceCraft/tree/main). Make sure maximal prompt + generation length <= 16 seconds (due to our limited compute, we had to drop utterances longer than 16s in training data)

## TODO
- [x] Codebase upload
- [x] Environment setup
- [x] Inference demo for speech editing and TTS
- [x] Training guidance
- [x] RealEdit dataset and training manifest
- [x] Model weights (giga330M.pth, giga830M.pth, and gigaHalfLibri330M_TTSEnhanced_max16s.pth)
- [x] Better guidance on training/finetuning
- [x] Write colab notebooks for better hands-on experience
- [ ] HuggingFace Spaces demo
- [ ] Command line
- [ ] Improve efficiency


## QuickStart Colab

:star: To try out speech editing or TTS Inference with VoiceCraft, the simplest way is using Google Colab.
Instructions to run are on the Colab itself.

1. To try [Speech Editing](https://colab.research.google.com/drive/1FV7EC36dl8UioePY1xXijXTMl7X47kR_?usp=sharing)
2. To try [TTS Inference](https://colab.research.google.com/drive/1lch_6it5-JpXgAQlUTRRI2z2_rk5K67Z?usp=sharing)

## QuickStart Docker
:star: To try out TTS inference with VoiceCraft, you can also use docker. Thank [@ubergarm](https://github.com/ubergarm) and [@jayc88](https://github.com/jay-c88) for making this happen.

Tested on Linux and Windows and should work with any host with docker installed.
```bash
# 1. clone the repo on in a directory on a drive with plenty of free space
git clone git@github.com:jasonppy/VoiceCraft.git
cd VoiceCraft

# 2. assumes you have docker installed with nvidia container container-toolkit (windows has this built into the driver)
# https://docs.nvidia.com/datacenter/cloud-native/container-toolkit/1.13.5/install-guide.html
# sudo apt-get install -y nvidia-container-toolkit-base || yay -Syu nvidia-container-toolkit || echo etc...

# 3. First build the docker image
docker build --tag "voicecraft" .

# 4. Try to start an existing container otherwise create a new one passing in all GPUs
./start-jupyter.sh  # linux
start-jupyter.bat   # windows

# 5. now open a webpage on the host box to the URL shown at the bottom of:
docker logs jupyter

# 6. optionally look inside from another terminal
docker exec -it jupyter /bin/bash
export USER=(your_linux_username_used_above)
export HOME=/home/$USER
sudo apt-get update

# 7. confirm video card(s) are visible inside container
nvidia-smi

# 8. Now in browser, open inference_tts.ipynb and work through one cell at a time
echo GOOD LUCK
```

## Environment setup
```bash
conda create -n voicecraft python=3.9.16
conda activate voicecraft

pip install -e git+https://github.com/facebookresearch/audiocraft.git@c5157b5bf14bf83449c17ea1eeb66c19fb4bc7f0#egg=audiocraft
pip install xformers==0.0.22
pip install torchaudio==2.0.2 torch==2.0.1 # this assumes your system is compatible with CUDA 11.7, otherwise checkout https://pytorch.org/get-started/previous-versions/#v201
apt-get install ffmpeg # if you don't already have ffmpeg installed
apt-get install espeak-ng # backend for the phonemizer installed below
pip install tensorboard==2.16.2
pip install phonemizer==3.2.1
pip install datasets==2.16.0
pip install torchmetrics==0.11.1
# install MFA for getting forced-alignment, this could take a few minutes
conda install -c conda-forge montreal-forced-aligner=2.2.17 openfst=1.8.2 kaldi=5.5.1068
<<<<<<< HEAD
# install MFA english dictionary and model
mfa model download dictionary english_us_arpa
mfa model download acoustic english_us_arpa
=======
pip install huggingface_hub
>>>>>>> d363743f
# conda install pocl # above gives an warning for installing pocl, not sure if really need this

# to run ipynb
conda install -n voicecraft ipykernel --no-deps --force-reinstall
```

If you have encountered version issues when running things, checkout [environment.yml](./environment.yml) for exact matching.

## Inference Examples
Checkout [`inference_speech_editing.ipynb`](./inference_speech_editing.ipynb) and [`inference_tts.ipynb`](./inference_tts.ipynb)

## Training
To train an VoiceCraft model, you need to prepare the following parts:
1. utterances and their transcripts
2. encode the utterances into codes using e.g. Encodec
3. convert transcripts into phoneme sequence, and a phoneme set (we named it vocab.txt)
4. manifest (i.e. metadata)

Step 1,2,3 are handled in [./data/phonemize_encodec_encode_hf.py](./data/phonemize_encodec_encode_hf.py), where
1. Gigaspeech is downloaded through HuggingFace. Note that you need to sign an agreement in order to download the dataset (it needs your auth token)
2. phoneme sequence and encodec codes are also extracted using the script.

An example run:

```bash
conda activate voicecraft
export CUDA_VISIBLE_DEVICES=0
cd ./data
python phonemize_encodec_encode_hf.py \
--dataset_size xs \
--download_to path/to/store_huggingface_downloads \
--save_dir path/to/store_extracted_codes_and_phonemes \
--encodec_model_path path/to/encodec_model \
--mega_batch_size 120 \
--batch_size 32 \
--max_len 30000
```
where encodec_model_path is avaliable [here](https://huggingface.co/pyp1/VoiceCraft). This model is trained on Gigaspeech XL, it has 56M parameters, 4 codebooks, each codebook has 2048 codes. Details are described in our [paper](https://jasonppy.github.io/assets/pdfs/VoiceCraft.pdf). If you encounter OOM during extraction, try decrease the batch_size and/or max_len.
The extracted codes, phonemes, and vocab.txt will be stored at `path/to/store_extracted_codes_and_phonemes/${dataset_size}/{encodec_16khz_4codebooks,phonemes,vocab.txt}`.

As for manifest, please download train.txt and validation.txt from [here](https://huggingface.co/datasets/pyp1/VoiceCraft_RealEdit/tree/main), and put them under `path/to/store_extracted_codes_and_phonemes/manifest/`. Please also download vocab.txt from [here](https://huggingface.co/datasets/pyp1/VoiceCraft_RealEdit/tree/main) if you want to use our pretrained VoiceCraft model (so that the phoneme-to-token matching is the same).

Now, you are good to start training!

```bash
conda activate voicecraft
cd ./z_scripts
bash e830M.sh
```

It's the same procedure to prepare your own custom dataset. Make sure that if 

## Finetuning
You also need to do step 1-4 as Training, and I recommend to use AdamW for optimization if you finetune a pretrained model for better stability. checkout script `/home/pyp/VoiceCraft/z_scripts/e830M_ft.sh`.

If your dataset introduce new phonemes (which is very likely) that doesn't exist in the giga checkpoint, make sure you combine the original phonemes with the phoneme from your data when construction vocab. And you need to adjust `--text_vocab_size` and `--text_pad_token` so that the former is bigger than or equal to you vocab size, and the latter has the same value as `--text_vocab_size` (i.e. `--text_pad_token` is always the last token). Also since the text embedding are now of a different size, make sure you modify the weights loading part so that I won't crash (you could skip loading `text_embedding` or only load the existing part, and randomly initialize the new)

## License
The codebase is under CC BY-NC-SA 4.0 ([LICENSE-CODE](./LICENSE-CODE)), and the model weights are under Coqui Public Model License 1.0.0 ([LICENSE-MODEL](./LICENSE-MODEL)). Note that we use some of the code from other repository that are under different licenses: `./models/codebooks_patterns.py` is under MIT license; `./models/modules`, `./steps/optim.py`, `data/tokenizer.py` are under Apache License, Version 2.0; the phonemizer we used is under GNU 3.0 License.

## Acknowledgement
We thank Feiteng for his [VALL-E reproduction](https://github.com/lifeiteng/vall-e), and we thank audiocraft team for open-sourcing [encodec](https://github.com/facebookresearch/audiocraft).

## Citation
```
@article{peng2024voicecraft,
  author    = {Peng, Puyuan and Huang, Po-Yao and Li, Daniel and Mohamed, Abdelrahman and Harwath, David},
  title     = {VoiceCraft: Zero-Shot Speech Editing and Text-to-Speech in the Wild},
  journal   = {arXiv},
  year      = {2024},
}
```

## Disclaimer
Any organization or individual is prohibited from using any technology mentioned in this paper to generate or edit someone's speech without his/her consent, including but not limited to government leaders, political figures, and celebrities. If you do not comply with this item, you could be in violation of copyright laws.
<|MERGE_RESOLUTION|>--- conflicted
+++ resolved
@@ -97,13 +97,10 @@
 pip install torchmetrics==0.11.1
 # install MFA for getting forced-alignment, this could take a few minutes
 conda install -c conda-forge montreal-forced-aligner=2.2.17 openfst=1.8.2 kaldi=5.5.1068
-<<<<<<< HEAD
 # install MFA english dictionary and model
 mfa model download dictionary english_us_arpa
 mfa model download acoustic english_us_arpa
-=======
 pip install huggingface_hub
->>>>>>> d363743f
 # conda install pocl # above gives an warning for installing pocl, not sure if really need this
 
 # to run ipynb
