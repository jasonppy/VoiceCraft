# VoiceCraft: Zero-Shot Speech Editing and Text-to-Speech in the Wild
[![Paper](https://img.shields.io/badge/arXiv-2301.12503-brightgreen.svg?style=flat-square)](https://jasonppy.github.io/assets/pdfs/VoiceCraft.pdf)  [![githubio](https://img.shields.io/badge/GitHub.io-Audio_Samples-blue?logo=Github&style=flat-square)](https://jasonppy.github.io/VoiceCraft_web/)  [![Hugging Face Spaces](https://img.shields.io/badge/%F0%9F%A4%97%20Hugging%20Face-Spaces-blue)](https://huggingface.co/spaces/pyp1/VoiceCraft_gradio)  [![Open In Colab](https://colab.research.google.com/assets/colab-badge.svg)](https://colab.research.google.com/drive/1IOjpglQyMTO2C3Y94LD9FY0Ocn-RJRg6?usp=sharing)

### TL;DR
VoiceCraft is a token infilling neural codec language model, that achieves state-of-the-art performance on both **speech editing** and **zero-shot text-to-speech (TTS)** on in-the-wild data including audiobooks, internet videos, and podcasts.

To clone or edit an unseen voice, VoiceCraft needs only a few seconds of reference.

## How to run inference
There are three ways (besides running Gradio in Colab):

1. More flexible inference beyond Gradio UI in Google Colab. see [quickstart colab](#quickstart-colab)
2. with docker. see [quickstart docker](#quickstart-docker)
3. without docker. see [environment setup](#environment-setup). You can also run gradio locally if you choose this option

When you are inside the docker image or you have installed all dependencies, Checkout [`inference_tts.ipynb`](./inference_tts.ipynb).

If you want to do model development such as training/finetuning, I recommend following [envrionment setup](#environment-setup) and [training](#training).

## News
:star: 04/11/2024: VoiceCraft Gradio is now available on HuggingFace Spaces [here](https://huggingface.co/spaces/pyp1/VoiceCraft_gradio)! Major thanks to [@zuev-stepan](https://github.com/zuev-stepan), [@Sewlell](https://github.com/Sewlell), [@pgsoar](https://github.com/pgosar) [@Ph0rk0z](https://github.com/Ph0rk0z). 

:star: 04/05/2024: I finetuned giga330M with the TTS objective on gigaspeech and 1/5 of librilight. Weights are [here](https://huggingface.co/pyp1/VoiceCraft/tree/main). Make sure maximal prompt + generation length <= 16 seconds (due to our limited compute, we had to drop utterances longer than 16s in training data). Even stronger models forthcomming, stay tuned!

:star: 03/28/2024: Model weights for giga330M and giga830M are up on HuggingFace🤗 [here](https://huggingface.co/pyp1/VoiceCraft/tree/main)!

## TODO
- [x] Codebase upload
- [x] Environment setup
- [x] Inference demo for speech editing and TTS
- [x] Training guidance
- [x] RealEdit dataset and training manifest
- [x] Model weights (giga330M.pth, giga830M.pth, and gigaHalfLibri330M_TTSEnhanced_max16s.pth)
- [x] Better guidance on training/finetuning
<<<<<<< HEAD
- [x] Write colab notebooks for better hands-on experience
- [ ] HuggingFace Spaces demo
- [ ] Command line
- [ ] Improve efficiency
=======
- [x] Colab notebooks
- [x] HuggingFace Spaces demo
- [ ] Command line
- [ ] Improve efficiency

>>>>>>> ad6c2cd8


## QuickStart Colab

:star: To try out speech editing or TTS Inference with VoiceCraft, the simplest way is using Google Colab.
Instructions to run are on the Colab itself.

1. To try [Speech Editing](https://colab.research.google.com/drive/1FV7EC36dl8UioePY1xXijXTMl7X47kR_?usp=sharing)
2. To try [TTS Inference](https://colab.research.google.com/drive/1lch_6it5-JpXgAQlUTRRI2z2_rk5K67Z?usp=sharing)

## QuickStart Docker
:star: To try out TTS inference with VoiceCraft, you can also use docker. Thank [@ubergarm](https://github.com/ubergarm) and [@jayc88](https://github.com/jay-c88) for making this happen.

Tested on Linux and Windows and should work with any host with docker installed.
```bash
# 1. clone the repo on in a directory on a drive with plenty of free space
git clone git@github.com:jasonppy/VoiceCraft.git
cd VoiceCraft

# 2. assumes you have docker installed with nvidia container container-toolkit (windows has this built into the driver)
# https://docs.nvidia.com/datacenter/cloud-native/container-toolkit/1.13.5/install-guide.html
# sudo apt-get install -y nvidia-container-toolkit-base || yay -Syu nvidia-container-toolkit || echo etc...

# 3. First build the docker image
docker build --tag "voicecraft" .

# 4. Try to start an existing container otherwise create a new one passing in all GPUs
./start-jupyter.sh  # linux
start-jupyter.bat   # windows

# 5. now open a webpage on the host box to the URL shown at the bottom of:
docker logs jupyter

# 6. optionally look inside from another terminal
docker exec -it jupyter /bin/bash
export USER=(your_linux_username_used_above)
export HOME=/home/$USER
sudo apt-get update

# 7. confirm video card(s) are visible inside container
nvidia-smi

# 8. Now in browser, open inference_tts.ipynb and work through one cell at a time
echo GOOD LUCK
```

## Environment setup
```bash
conda create -n voicecraft python=3.9.16
conda activate voicecraft

pip install -e git+https://github.com/facebookresearch/audiocraft.git@c5157b5bf14bf83449c17ea1eeb66c19fb4bc7f0#egg=audiocraft
pip install xformers==0.0.22
pip install torchaudio==2.0.2 torch==2.0.1 # this assumes your system is compatible with CUDA 11.7, otherwise checkout https://pytorch.org/get-started/previous-versions/#v201
apt-get install ffmpeg # if you don't already have ffmpeg installed
apt-get install espeak-ng # backend for the phonemizer installed below
pip install tensorboard==2.16.2
pip install phonemizer==3.2.1
pip install datasets==2.16.0
pip install torchmetrics==0.11.1
# install MFA for getting forced-alignment, this could take a few minutes
conda install -c conda-forge montreal-forced-aligner=2.2.17 openfst=1.8.2 kaldi=5.5.1068
# install MFA english dictionary and model
mfa model download dictionary english_us_arpa
mfa model download acoustic english_us_arpa
# pip install huggingface_hub
# conda install pocl # above gives an warning for installing pocl, not sure if really need this

# to run ipynb
conda install -n voicecraft ipykernel --no-deps --force-reinstall
```

If you have encountered version issues when running things, checkout [environment.yml](./environment.yml) for exact matching.

## Inference Examples
Checkout [`inference_speech_editing.ipynb`](./inference_speech_editing.ipynb) and [`inference_tts.ipynb`](./inference_tts.ipynb)

## Gradio
### Run in colab

[![Open in Colab](https://colab.research.google.com/assets/colab-badge.svg)](https://colab.research.google.com/drive/1IOjpglQyMTO2C3Y94LD9FY0Ocn-RJRg6?usp=sharing)

### Run locally
After environment setup install additional dependencies:
```bash
apt-get install -y espeak espeak-data libespeak1 libespeak-dev
apt-get install -y festival*
apt-get install -y build-essential
apt-get install -y flac libasound2-dev libsndfile1-dev vorbis-tools
apt-get install -y libxml2-dev libxslt-dev zlib1g-dev
pip install -r gradio_requirements.txt
```

Run gradio server from terminal or [`gradio_app.ipynb`](./gradio_app.ipynb):
```bash
python gradio_app.py
```
It is ready to use on [default url](http://127.0.0.1:7860).

### How to use it
1. (optionally) Select models
2. Load models
3. Transcribe
4. (optionally) Tweak some parameters
5. Run
6. (optionally) Rerun part-by-part in Long TTS mode

### Some features
Smart transcript: write only what you want to generate

TTS mode: Zero-shot TTS

Edit mode: Speech editing

Long TTS mode: Easy TTS on long texts


## Training
To train an VoiceCraft model, you need to prepare the following parts:
1. utterances and their transcripts
2. encode the utterances into codes using e.g. Encodec
3. convert transcripts into phoneme sequence, and a phoneme set (we named it vocab.txt)
4. manifest (i.e. metadata)

Step 1,2,3 are handled in [./data/phonemize_encodec_encode_hf.py](./data/phonemize_encodec_encode_hf.py), where
1. Gigaspeech is downloaded through HuggingFace. Note that you need to sign an agreement in order to download the dataset (it needs your auth token)
2. phoneme sequence and encodec codes are also extracted using the script.

An example run:

```bash
conda activate voicecraft
export CUDA_VISIBLE_DEVICES=0
cd ./data
python phonemize_encodec_encode_hf.py \
--dataset_size xs \
--download_to path/to/store_huggingface_downloads \
--save_dir path/to/store_extracted_codes_and_phonemes \
--encodec_model_path path/to/encodec_model \
--mega_batch_size 120 \
--batch_size 32 \
--max_len 30000
```
where encodec_model_path is avaliable [here](https://huggingface.co/pyp1/VoiceCraft). This model is trained on Gigaspeech XL, it has 56M parameters, 4 codebooks, each codebook has 2048 codes. Details are described in our [paper](https://jasonppy.github.io/assets/pdfs/VoiceCraft.pdf). If you encounter OOM during extraction, try decrease the batch_size and/or max_len.
The extracted codes, phonemes, and vocab.txt will be stored at `path/to/store_extracted_codes_and_phonemes/${dataset_size}/{encodec_16khz_4codebooks,phonemes,vocab.txt}`.

As for manifest, please download train.txt and validation.txt from [here](https://huggingface.co/datasets/pyp1/VoiceCraft_RealEdit/tree/main), and put them under `path/to/store_extracted_codes_and_phonemes/manifest/`. Please also download vocab.txt from [here](https://huggingface.co/datasets/pyp1/VoiceCraft_RealEdit/tree/main) if you want to use our pretrained VoiceCraft model (so that the phoneme-to-token matching is the same).

Now, you are good to start training!

```bash
conda activate voicecraft
cd ./z_scripts
bash e830M.sh
```

It's the same procedure to prepare your own custom dataset. Make sure that if 

## Finetuning
You also need to do step 1-4 as Training, and I recommend to use AdamW for optimization if you finetune a pretrained model for better stability. checkout script `./z_scripts/e830M_ft.sh`.

If your dataset introduce new phonemes (which is very likely) that doesn't exist in the giga checkpoint, make sure you combine the original phonemes with the phoneme from your data when construction vocab. And you need to adjust `--text_vocab_size` and `--text_pad_token` so that the former is bigger than or equal to you vocab size, and the latter has the same value as `--text_vocab_size` (i.e. `--text_pad_token` is always the last token). Also since the text embedding are now of a different size, make sure you modify the weights loading part so that I won't crash (you could skip loading `text_embedding` or only load the existing part, and randomly initialize the new)

## License
The codebase is under CC BY-NC-SA 4.0 ([LICENSE-CODE](./LICENSE-CODE)), and the model weights are under Coqui Public Model License 1.0.0 ([LICENSE-MODEL](./LICENSE-MODEL)). Note that we use some of the code from other repository that are under different licenses: `./models/codebooks_patterns.py` is under MIT license; `./models/modules`, `./steps/optim.py`, `data/tokenizer.py` are under Apache License, Version 2.0; the phonemizer we used is under GNU 3.0 License.

## Acknowledgement
We thank Feiteng for his [VALL-E reproduction](https://github.com/lifeiteng/vall-e), and we thank audiocraft team for open-sourcing [encodec](https://github.com/facebookresearch/audiocraft).

## Citation
```
@article{peng2024voicecraft,
  author    = {Peng, Puyuan and Huang, Po-Yao and Li, Daniel and Mohamed, Abdelrahman and Harwath, David},
  title     = {VoiceCraft: Zero-Shot Speech Editing and Text-to-Speech in the Wild},
  journal   = {arXiv},
  year      = {2024},
}
```

## Disclaimer
Any organization or individual is prohibited from using any technology mentioned in this paper to generate or edit someone's speech without his/her consent, including but not limited to government leaders, political figures, and celebrities. If you do not comply with this item, you could be in violation of copyright laws.
<|MERGE_RESOLUTION|>--- conflicted
+++ resolved
@@ -32,18 +32,11 @@
 - [x] RealEdit dataset and training manifest
 - [x] Model weights (giga330M.pth, giga830M.pth, and gigaHalfLibri330M_TTSEnhanced_max16s.pth)
 - [x] Better guidance on training/finetuning
-<<<<<<< HEAD
-- [x] Write colab notebooks for better hands-on experience
-- [ ] HuggingFace Spaces demo
-- [ ] Command line
-- [ ] Improve efficiency
-=======
 - [x] Colab notebooks
 - [x] HuggingFace Spaces demo
 - [ ] Command line
 - [ ] Improve efficiency
 
->>>>>>> ad6c2cd8
 
 
 ## QuickStart Colab
